# this is the three dimensional near-sighted 1 neighborhood LRTA* algo
# !/usr/bin/env python3
# -*- coding: utf-8 -*-
"""
@author: yue qi
"""
import numpy as np
import matplotlib.pyplot as plt

import os
import sys

sys.path.append(os.path.dirname(os.path.abspath(__file__)) + "/../../Search-based Planning/")
from Search_3D.env3D import env
from Search_3D import Astar3D
from Search_3D.utils3D import getAABB, getDist, getRay, StateSpace, Heuristic, getNearest, isCollide, hash3D, dehash, \
    cost, obstacleFree
from Search_3D.plot_util3D import visualization
import queue


# class LRT_A_star1(object):
#     def __init__(self,resolution=0.5):
#         self.Alldirec = np.array([[1 ,0,0],[0,1 ,0],[0,0, 1],[1 ,1 ,0],[1 ,0,1 ],[0, 1, 1],[ 1, 1, 1],\
#                       [-1,0,0],[0,-1,0],[0,0,-1],[-1,-1,0],[-1,0,-1],[0,-1,-1],[-1,-1,-1],\
#                       [1,-1,0],[-1,1,0],[1,0,-1],[-1,0, 1],[0,1, -1],[0, -1,1],\
#                       [1,-1,-1],[-1,1,-1],[-1,-1,1],[1,1,-1],[1,-1,1],[-1,1,1]])
#         self.env = env(resolution = resolution)
#         self.Space = StateSpace(self)
#         self.start, self.goal = getNearest(self.Space,self.env.start), getNearest(self.Space,self.env.goal)
#         self.AABB = getAABB(self.env.blocks)
#         self.Space[hash3D(getNearest(self.Space,self.start))] = 0 # this is g
#         self.OPEN = queue.QueuePrior() 
#         self.h = Heuristic(self.Space,self.goal) # 1. initialize heuristic h = h0
#         self.Child = {}
#         self.CLOSED = set()
#         self.V = []
#         self.done = False
#         self.Path = []

#     def children(self,x):
#         allchild = []
#         for j in self.Alldirec:
#             collide,child = isCollide(self,x,j)
#             if not collide:
#                 allchild.append(child)
#         return allchild

#     def step(self, xi, strxi):
#         childs = self.children(xi) # 4. generate depth 1 neighborhood S(s,1) = {s' in S | norm(s,s') = 1}
#         fvals = [cost(xi,i) + self.h[hash3D(i)] for i in childs]
#         xj , fmin = childs[np.argmin(fvals)], min(fvals) # 5. compute h'(s) = min(dist(s,s') + h(s'))
#         strxj = hash3D(xj)
#         # add the child of xi
#         self.Child[strxi] = xj
#         if fmin >= self.h[strxi]: # 6. if h'(s) > h(s) then update  h(s) = h'(s)
#             self.h[strxi] = fmin 
#         # TODO: action to move to xj
#         self.OPEN.put(strxj, self.h[strxj]) # 7. update current state s = argmin (dist(s,s') + h(s'))

#     def run(self):
#         x0 = hash3D(self.start)
#         xt = hash3D(self.goal)
#         self.OPEN.put(x0, self.Space[x0] + self.h[x0]) # 2. reset the current state
#         self.ind = 0
#         while xt not in self.CLOSED and self.OPEN: # 3. while s not in Sg do
#             strxi = self.OPEN.get()           
#             xi = dehash(strxi) 
#             self.CLOSED.add(strxi) 
#             self.V.append(xi)
#             visualization(self)
#             if self.ind % 100 == 0: print('iteration number = '+ str(self.ind))
#             self.ind += 1
#         self.done = True
#         self.Path = self.path()
#         visualization(self)
#         plt.show()

#     def path(self):
#         # this is a suboptimal path. 
#         path = []
#         strgoal = hash3D(self.goal)
#         strx = hash3D(self.start)
#         ind = 0
#         while strx != strgoal:
#             path.append([dehash(strx),self.Child[strx]])
#             strx = hash3D(self.Child[strx])
#             ind += 1
#             if ind == 1000:
#                 return np.flip(path,axis=0)
#         path = np.flip(path,axis=0)
#         return path

class LRT_A_star2:
    def __init__(self, resolution=0.5, N=7):
<<<<<<< HEAD
        self.N = N
        self.Astar = Astar3D.Weighted_A_star(resolution=resolution)
        self.path = []
=======
        self.Astar = Astar3D.Weighted_A_star(resolution)

        while True:
            self.Astar.run(N)
>>>>>>> bf28025b

    def children(self, x):
        allchild = []
        resolution = self.Astar.env.resolution
        for direc in self.Astar.Alldirec:
            child = np.array(list(map(np.add,x,np.multiply(direc,resolution))))
            allchild.append(hash3D(child))
        return allchild
        
    def updateHeuristic(self):
        for strxi in self.Astar.CLOSED:
            self.Astar.h[strxi] = np.inf
            xi = dehash(strxi)
            minfval = min([cost(xi, xj, settings=1) + self.Astar.h[hash3D(xj)] for xj in self.Astar.children(xi)])
            if self.Astar.h[strxi] >= minfval:
                self.Astar.h[strxi] = minfval

    def move(self):
        #self.Astar.Parent[xj] = dehash(self.Astar.lastpoint)
        strst = self.Astar.x0
        st = self.Astar.start
        ind = 0
        while strst in self.Astar.CLOSED: # when minchild in CLOSED then continue, when minchild in OPEN, stop
            # strChildren = self.children(st)
            strChildren = [hash3D(i) for i in self.Astar.children(st)]
            minh , minchild = np.inf , None
            for child in strChildren:
                h = self.Astar.h[child]
                if h <= minh:
                    minh , minchild = h , dehash(child)
            self.path.append([st,minchild])
            strst, st = hash3D(minchild), minchild 
            for (_,strp) in self.Astar.OPEN.enumerate():
                if strp == strst:
                    break
            ind += 1
            if ind > 1000:
                break
        self.Astar.reset(st)

    def run(self):
        while self.Astar.lastpoint != hash3D(self.Astar.goal):
            self.Astar.run(N=self.N)
            #print(path)
            visualization(self.Astar)
            self.updateHeuristic()
            self.move()
        self.Astar.Path = self.path
        self.Astar.done = True
        visualization(self.Astar)
        plt.show()


if __name__ == '__main__':
    T = LRT_A_star2(resolution=1, N=100)
    T.run()<|MERGE_RESOLUTION|>--- conflicted
+++ resolved
@@ -93,16 +93,9 @@
 
 class LRT_A_star2:
     def __init__(self, resolution=0.5, N=7):
-<<<<<<< HEAD
         self.N = N
         self.Astar = Astar3D.Weighted_A_star(resolution=resolution)
         self.path = []
-=======
-        self.Astar = Astar3D.Weighted_A_star(resolution)
-
-        while True:
-            self.Astar.run(N)
->>>>>>> bf28025b
 
     def children(self, x):
         allchild = []
